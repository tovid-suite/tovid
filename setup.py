#! /usr/bin/env python
# setup.py

"""Distutils installation script for tovid.

To install, run:

    sudo ./setup.py install

or:

    su -c './setup.py install'

At this time, there is no 'uninstall' mechanism...
"""
def git_version():
    """Return the current release number, followed by the current commit sha1,
    as reported by 'git rev-parse HEAD', as a string like 'tovid-0.35.0-f2d20b8'.
    If git is not installed or this is not a git directory, or if something goes
    wrong, return 'tovid-0.35.0+git-unknown'
    """
    import os
    try:
        from commands import getoutput
    except ImportError:
        # python 3
        from subprocess import getoutput
    # if (we are in a git dir and git is installed) #FIXME
    if os.path.isdir('.git') and getoutput('which git'):
        #rev_line = getoutput('git rev-parse --short HEAD 2>/dev/null')
        rev_line = getoutput('git describe --match %s 2>/dev/null' %
                             _last_release).replace('-g', '-')
        _hash = rev_line.split('-')[2]
        # make sure the revision (_hash) is a git hash (hex)
        try:
            int(_hash, 16)
            return  rev_line
        except ValueError:
            return '%s-git-unknown' % _last_release 
    else:
        return '%s-git-unknown' % _last_release 


# Current version number of tovid, as a string.
# Examples:
# Official release number
<<<<<<< HEAD
_tovid_version = '0.35.0-d5d9ffd'
=======
>>>>>>> ffa13ad0
_last_release = '0.35.0'
_tovid_version = git_version()


import os
import sys
import shutil
from distutils.core import setup, Command
from distutils.command.install import install
from distutils.command.build import build
from distutils.sysconfig import get_config_var


class InstallCommand (install):
    """Extended install command--automatically records installed files
    to $prefix/lib/tovid/.install.log, so they can be uninstalled later.
    """
    def initialize_options(self):
        install.initialize_options(self)
        # Record installation log to a temporary file
        self.record = 'install.log'

    def run(self):
        """Install tovid, and write a list of installed files to
        $prefix/lib/tovid/.install.log.
        """
        install.run(self)
        # For whatever reason, on Ubuntu, self.prefix only points to /usr/local
        # if setup.py was explicitly called with the --prefix option.
        # self.install_data does correctly point to /usr/local on Ubuntu
        # (both with and without the --prefix option)
        prefix = self.install_data
        print("Installing tovid to %s" % prefix)
        # Move temporary install log to $prefix/lib/tovid
        install_log = os.path.join(prefix, 'lib', 'tovid', '.install.log')
        print("Moving install.log to '%s'" % install_log)
        shutil.move(self.record, install_log)


class UninstallCommand (Command):
    description = "remove everything that was installed by the install command"
    user_options = []

    def initialize_options(self):
        pass

    def finalize_options(self):
        pass

    def get_prefix(self):
        """Return the prefix (/usr or /usr/local) where tovid is installed,
        or '' if the prefix could not be determined.
        """
        # Determine which tovid is in the $PATH
        tovid = os.popen('which tovid').read()
        # Get $prefix/bin
        bin_prefix = os.path.dirname(tovid)
        # Get $prefix
        prefix = os.path.dirname(bin_prefix)
        return prefix

    def run(self):
        """Uninstall tovid, removing all files listed in
        $prefix/lib/tovid/.install.log.
        """
        # Determine the installed prefix
        prefix = self.get_prefix()
        if not prefix:
            print("Could not find tovid in your $PATH. "
                  "You may need to uninstall manually")
            return
        print("Uninstalling tovid from %s" % prefix)
        install_log = os.path.join(prefix, 'lib', 'tovid', '.install.log')
        # If install log doesn't exist, there's nothing to do
        if not os.path.exists(install_log):
            print("Missing installation log: '%s'" % install_log)
            print("Either tovid is not installed, or "
                  "something went wrong during installation. "
                  "You may need to uninstall manually.")
            return
        # Remove each file found in install log
        for line in open(install_log, 'r'):
            filename = line.strip(' \n')
            print("Removing '%s'" % filename)
            os.remove(filename)
        # Remove the install log itself
        os.remove(install_log)
        # Remove the $prefix/lib/tovid directory
        os.removedirs(os.path.dirname(install_log))


class BuildDocs (Command):
    description = "build the tovid documentation (currently just the manpage)"
    user_options = []

    def initialize_options(self):
        self.source = os.path.join('docs', 'src', 'en', 'tovid.t2t')
        self.target = os.path.join('docs', 'man', 'tovid.1')

    def finalize_options(self):
        pass

    def run(self):
        """Build the tovid manual page.
        """
        # Build only if target does not exist, or if source is newer than target
        mod = os.path.getmtime
        if not os.path.exists(self.target) or (mod(self.source) > mod(self.target)):
            print("Rebuilding tovid manual page")
            command = 'txt2tags -t man -i "%s" -o "%s"' % (self.source, self.target)
            os.system(command)
        else:
            print("Manual page already built, not building again")


class BuildTovidInit (Command):
    description = "build tovid-init"
    user_options = []

    def initialize_options(self):
        self.source = os.path.join('src', 'tovid-init.in')
        self.target = os.path.join('src', 'tovid-init')
        # Touch the source file to ensure that it gets rebuilt
        os.utime(self.source, None)

    def finalize_options(self):
        pass

    def run(self):
        """Build src/tovid-init from tovid-init.in.
        """
        # We basically just need to replace @VERSION@ in tovid-init.in with
        # the current version of tovid.
        lines = [line.replace('@VERSION@', _tovid_version)
                 for line in open(self.source, 'r')]
        # Write all lines to the target file
        outfile = open(self.target, 'w')
        outfile.writelines(lines)
        outfile.close()


# Build tovid-init with regular 'build' command
build.sub_commands.append(('build_tovid_init', None))
build.sub_commands.append(('build_docs', None))

# The actual setup
setup(
    name = 'tovid',
    description = 'A suite of tools for creating video DVDs',
    long_description = 'A suite of tools for creating video DVDs',
    version = _tovid_version, # Defined at the top of this file
    url = 'http://tovid.wikia.com/',
    license = 'GPL',
    maintainer = 'grepper',
    maintainer_email = 'grepper@gmail.com',
    platforms = 'Linux',
    

    cmdclass = {
        'install': InstallCommand,
        'uninstall': UninstallCommand,
        'build_docs': BuildDocs,
        'build_tovid_init': BuildTovidInit,
    },

    # Python modules go into /$PREFIX/lib/pythonX.Y/(site|dist)-packages
    packages = [
        'libtovid',
        'libtovid.guis',
        'libtovid.util',
        'libtovid.metagui',
    ],

    # Executable files go into /$PREFIX/bin/
    scripts = [
        # Main executable
        'src/tovid',

    ],

    # Extra files installed relative to /$PREFIX/
    data_files = [
        ('lib/tovid', [
            # Bash scripts
            'src/idvid',
            'src/makedvd',
            'src/todisc',
            'src/todisc-fade-routine',
            'src/makempg',
            'src/mpv_identify.sh',
            'src/tovid-init',

            # Python scripts
            'src/todiscgui',
            'src/tovid-stats',
            'src/titleset-wizard',
            'src/set_chapters',

            # Icons used in the GUIs
            'icons/hicolor/128x128/apps/tovid.png',
            'icons/hicolor/128x128/apps/titleset-wizard.png',

            # Config file
            'src/tovid.ini',
        ]),
        # Manual page
        ('share/man/man1',
         ['docs/man/tovid.1']),
        # Desktop shortcut
        ('share/applications',
         ['tovidgui.desktop',
         'titleset-wizard.desktop']),
        # Icons
        ('share/icons/hicolor/scalable/apps',
         [
             'icons/hicolor/scalable/apps/tovid.svg',
             'icons/hicolor/scalable/apps/titleset-wizard.svg',
             'icons/hicolor/scalable/apps/tovid_bw.svg',
             'icons/hicolor/scalable/apps/disc.svg',
             'icons/hicolor/scalable/apps/cd.svg',
         ]),
        ('share/icons/hicolor/128x128/apps',
         [
             'icons/hicolor/128x128/apps/tovid.png',
             'icons/hicolor/128x128/apps/titleset-wizard.png',
         ]),
        ('share/icons/hicolor/64x64/apps',
         [
             'icons/hicolor/64x64/apps/tovid.png',
             'icons/hicolor/64x64/apps/titleset-wizard.png',
         ]),
        ('share/icons/hicolor/48x48/apps',
         [
             'icons/hicolor/48x48/apps/tovid.png',
             'icons/hicolor/48x48/apps/titleset-wizard.png',
         ]),
        ('share/icons/hicolor/32x32/apps',
         [
             'icons/hicolor/32x32/apps/tovid.png',
             'icons/hicolor/32x32/apps/titleset-wizard.png',
         ]),
    ]
)
<|MERGE_RESOLUTION|>--- conflicted
+++ resolved
@@ -44,12 +44,9 @@
 # Current version number of tovid, as a string.
 # Examples:
 # Official release number
-<<<<<<< HEAD
-_tovid_version = '0.35.0-d5d9ffd'
-=======
->>>>>>> ffa13ad0
+_tovid_version = '0.35.0-dfc6f25'
 _last_release = '0.35.0'
-_tovid_version = git_version()
+_tovid_version = '0.35.0-dfc6f25'
 
 
 import os
